# brain2face

- [DALLE-2 paper](https://arxiv.org/pdf/2204.06125.pdf)

## UHD

### Overview

<div align="center"><img src="assets/overview.jpeg" width=700></div>

### TODOs

- [ ] 他のconfigファイルの内容をimage.yamlに合わせる
- [ ] Accept negative shifts (sessions where video recording started before EEG recording)
- [ ] Preprocessingの出力を.npyから.h5にする
- [ ] EEGのCLIP embeddingsのスケールが異常に大きい原因

### Usage

- Run preprocess

```bash
nohup python brain2face/preprocs/uhd.py start_subj=0 end_subj=8 > logs/uhd/out1.log &
nohup python brain2face/preprocs/uhd.py start_subj=8 end_subj=16 > logs/uhd/out2.log &
nohup python brain2face/preprocs/uhd.py start_subj=16 end_subj=22 > logs/uhd/out3.log &
```

- Run CLIP training

```bash
# Specify sweep configuration from .yaml
nohup python brain2face/train_clip.py config_path=uhd/image.yaml sweep=True > logs/uhd/sweep_clip.log &
```

- Run CLIP evaluation and generate CLIP embeddings

```bash
python brain2face/eval_clip.py config_path=uhd/image.yaml
```
<<<<<<< HEAD
=======

- Run DALLE-2 prior training

```bash
python brain2face/train_diffusion_prior.py
```
>>>>>>> f5ef7ebc

<br>

## Hayashi Lab @ AIST

### Usage

- Submodule [encoder4editing](https://github.com/SeanNobel/encoder4editing)

- Download StyleGAN inversion model trained on FFHQ StyleGAN

```bash
cd encoder4editing/weights
gdown https://drive.google.com/uc?id=1EM87UquaoQmk17Q8d5kYIAHqu0dkYqdT
```

- Run preprocess (using 4 GPUs)

```bash
CUDA_VISIBLE_DEVICES=0 nohup python brain2face/preprocs/stylegan.py start_subj=0 end_subj=8 > logs/ica/out1.log &
CUDA_VISIBLE_DEVICES=1 nohup python brain2face/preprocs/stylegan.py start_subj=8 end_subj=16 > logs/ica/out2.log &
CUDA_VISIBLE_DEVICES=2 nohup python brain2face/preprocs/stylegan.py start_subj=16 end_subj=24 > logs/ica/out3.log &
CUDA_VISIBLE_DEVICES=3 nohup python brain2face/preprocs/stylegan.py start_subj=24 end_subj=32 > logs/ica/out4.log &
```

<br>

## Yanagisawa Lab @ Osaka Univ.

### TODOs

- [ ] Import channel 2D map

### Usage

- Run preprocess

```bash
python brain2face/preprocs/ylab_ecog.py
```

- Run CLIP training

```bash
# Specify sweep configuration from .yaml
nohup python brain2face/train_clip.py config_path=ylab_ecog.yaml sweep=True > logs/ylab/sweep_clip.log &
```<|MERGE_RESOLUTION|>--- conflicted
+++ resolved
@@ -37,15 +37,12 @@
 ```bash
 python brain2face/eval_clip.py config_path=uhd/image.yaml
 ```
-<<<<<<< HEAD
-=======
 
 - Run DALLE-2 prior training
 
 ```bash
 python brain2face/train_diffusion_prior.py
 ```
->>>>>>> f5ef7ebc
 
 <br>
 
