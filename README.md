# neuro-diffusion

## Overview

<div align="center"><img src="assets/neuro-diffusion.jpeg" width=700></div>

- [DALLE-2 paper](https://arxiv.org/pdf/2204.06125.pdf)

## TODOs

- [x] 他のconfigファイルの内容をimage.yamlに合わせる
- [x] Preprocessingのfaceの出力を.npyから.h5にする
- [x] args.face.encoded=Trueでも元の画像を保存できるようにする
  - [ ] この過程でargs.face.pretrainedに変わったので，YLabGOD以外も対応させる
  - [ ] train_clip.pyも今動かない状態
- [ ] Uknown subjectのとき全subject layersの出力の平均を取るようにしているが，これで良いのか考える
  - Known subjectでのactivationとの類似度とかを取ってそれで重みづけするとか
- [ ] 毎回のsweepで一つchance modelが走るようにする
- [ ] YLabGOD以外も`y_reformer`を`loader`にする
- YLab
  - [x] チャネル空間座標の導入
  - [x] 実時間を3秒からハイパラにする
    - [x] Segmentingしないpreprocessingの追加
    - [x] Datasetsに内部でsegmentingするモードを追加
  - [ ] priorを訓練して本物のimage imbとの相関を取る
  - [x] AU_rだけを使う
- UHD
  - [ ] 負のシフトを受け付ける（録画がEEG記録の前に始まってしまった？セッション）

<br>

## Yanagisawa Lab GOD dataset

### Run preprocess

```bash
python brain2face/preprocs/ylab_god.py
```

### Run CLIP training

```bash
# Normal
python brain2face/train_clip.py config_path=ylab/god.yaml 

# Sweep
nohup python brain2face/train_clip.py config_path=ylab/god.yaml sweep=True > logs/ylab/god/sweep_clip.log &
```

<<<<<<< HEAD
<br>
=======
#### Run CLIP evaluation and generate CLIP embeddings (+ corresponding images)

```bash
python brain2face/eval_clip.py config_path=ylab/god.yaml
# For distributed DALLE-2 training, set for_webdataset=True in the yaml
```

#### Run DALLE-2 prior training

- Normal training

```bash
nohup python brain2face/train_diffusion_prior.py > logs/ylab/god/diffusion_prior.log &
```

<br>

## Yanagisawa Lab OpenFace
>>>>>>> 300a47a3

## Yanagisawa Lab OpenFace (E0030 dataset)

### Run preprocess

```bash
python brain2face/preprocs/ylab_e0030.py
```

### Run CLIP training

```bash
# Specify sweep configuration from .yaml
nohup python brain2face/train_clip.py config_path=ylab/e0030.yaml sweep=True > logs/ylab/sweep_clip.log &
```

<br>

## UHD

### Run preprocess

```bash
nohup python brain2face/preprocs/uhd.py start_subj=0 end_subj=8 > logs/uhd/out1.log &
nohup python brain2face/preprocs/uhd.py start_subj=8 end_subj=16 > logs/uhd/out2.log &
nohup python brain2face/preprocs/uhd.py start_subj=16 end_subj=22 > logs/uhd/out3.log &
```

### Run CLIP training

```bash
# Normal
python brain2face/train_clip.py config_path=uhd/image.yaml

# Sweep
nohup python brain2face/train_clip.py config_path=uhd/image.yaml sweep=True > logs/uhd/sweep_clip.log &
```

### Run CLIP evaluation and generate CLIP embeddings (+ corresponding images)

```bash
python brain2face/eval_clip.py config_path=uhd/image.yaml
# For distributed DALLE-2 training, set for_webdataset=True in the yaml
```

### Run DALLE-2 prior training

- Normal training

```bash
python brain2face/train_diffusion_prior.py
```

- Distributed training

```bash
python brain2face/train_diffusion_prior_distributed.py
```

### Run DALLE-2 decoder training

- Normal training

```bash
nohup python brain2face/train_decoder.py > logs/uhd/train_decoder.log &
```

- Distributed training

```bash
# tar face_images
bash tar_face_images.sh

# login to huggingface hub
huggingface-cli login

# create a repository in huggingface whose name matches tracker.save.huggingface_repo in decoder.json

# need to create this directory manually
mkdir .tracker_data

python brain2face/train_decoder_distributed.py
```

### Finally generate face images from EEG

```bash
python brain2face/eval_pipeline.py config_path=uhd/image.yaml
```

<br>

## Hayashi Lab @ AIST

- Submodule [encoder4editing](https://github.com/SeanNobel/encoder4editing)

- Download StyleGAN inversion model trained on FFHQ StyleGAN

```bash
cd encoder4editing/weights
gdown https://drive.google.com/uc?id=1EM87UquaoQmk17Q8d5kYIAHqu0dkYqdT
```

### Run preprocess (using 4 GPUs)

```bash
CUDA_VISIBLE_DEVICES=0 nohup python brain2face/preprocs/stylegan.py start_subj=0 end_subj=8 > logs/ica/out1.log &
CUDA_VISIBLE_DEVICES=1 nohup python brain2face/preprocs/stylegan.py start_subj=8 end_subj=16 > logs/ica/out2.log &
CUDA_VISIBLE_DEVICES=2 nohup python brain2face/preprocs/stylegan.py start_subj=16 end_subj=24 > logs/ica/out3.log &
CUDA_VISIBLE_DEVICES=3 nohup python brain2face/preprocs/stylegan.py start_subj=24 end_subj=32 > logs/ica/out4.log &
```<|MERGE_RESOLUTION|>--- conflicted
+++ resolved
@@ -47,9 +47,6 @@
 nohup python brain2face/train_clip.py config_path=ylab/god.yaml sweep=True > logs/ylab/god/sweep_clip.log &
 ```
 
-<<<<<<< HEAD
-<br>
-=======
 #### Run CLIP evaluation and generate CLIP embeddings (+ corresponding images)
 
 ```bash
@@ -67,8 +64,22 @@
 
 <br>
 
-## Yanagisawa Lab OpenFace
->>>>>>> 300a47a3
+#### Run CLIP evaluation and generate CLIP embeddings (+ corresponding images)
+
+```bash
+python brain2face/eval_clip.py config_path=ylab/god.yaml
+# For distributed DALLE-2 training, set for_webdataset=True in the yaml
+```
+
+#### Run DALLE-2 prior training
+
+- Normal training
+
+```bash
+nohup python brain2face/train_diffusion_prior.py > logs/ylab/god/diffusion_prior.log &
+```
+
+<br>
 
 ## Yanagisawa Lab OpenFace (E0030 dataset)
 
