--- conflicted
+++ resolved
@@ -1,10 +1,4 @@
-<<<<<<< HEAD
-run_name: test
-
-dataset: UHD
-=======
 dataset: YLabGOD
->>>>>>> 300a47a3
 
 dim: 512
 depth: 6
@@ -15,14 +9,9 @@
 timesteps: 100
 cond_drop_prob: 0.2
 
-<<<<<<< HEAD
-epochs: 20
-batch_size: 128
-=======
 epochs: 500
 # train_ratio: 0.8
 batch_size: 64
->>>>>>> 300a47a3
 lr: 3.0e-4
 wd: 1.0e-2
 ema_beta: 0.99
@@ -34,10 +23,6 @@
 
 use_wandb: True
 wandb:
-<<<<<<< HEAD
-  project: diffusion_prior_uhd
-  entity: sensho
-=======
   project: diffusion_prior
   entity: sensho
   run_name: god_test
@@ -45,5 +30,4 @@
 
 lr_scheduler: none # cosine or multistep or none
 lr_multistep_mlstns: [0.4, 0.6, 0.8, 0.9]
-lr_step_gamma: 0.5
->>>>>>> 300a47a3
+lr_step_gamma: 0.5