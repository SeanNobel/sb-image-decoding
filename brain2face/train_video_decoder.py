--- conflicted
+++ resolved
@@ -12,13 +12,10 @@
 from omegaconf import DictConfig, OmegaConf, open_dict
 from accelerate import Accelerator
 
-from accelerate import Accelerator, DeepSpeedPlugin
-
 from dalle2_video.dalle2_video import (
     Unet3D,
     VideoDecoder,
 )
-from dalle2_video.trainer import VideoDecoderTrainer
 
 
 from brain2face.datasets import (
@@ -123,24 +120,12 @@
 
     decoder_trainer = VideoDecoderTrainer(
         decoder,
-<<<<<<< HEAD
         accelerator=accelerator,
         dataloaders={
             "train": train_loader,
             "val": test_loader,
         },
         **args.decoder_trainer,
-=======
-        # accelerator=accelerator,
-        # accum_grad=args.accum_grad,
-        # sub_batch_size=args.sub_batch_size if args.accum_grad else None,
-        lr=args.lr,
-        wd=args.wd,
-        use_ema=False,
-        ema_beta=args.ema_beta,
-        ema_update_after_step=args.ema_update_after_step,
-        ema_update_every=args.ema_update_every,
->>>>>>> 3323d2fd
     )
 
     # -----------------------
