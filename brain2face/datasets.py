import os, sys
import torch
import torch.nn.functional as F
from torchvision import transforms
from torchvision.transforms import InterpolationMode
import numpy as np
import cv2
from PIL import Image
import glob
from tqdm import tqdm
from natsort import natsorted
import mne
import mediapipe as mp
import h5py
from functools import partial
from typing import Optional, Union, List, Tuple, Callable
from termcolor import cprint
from omegaconf import DictConfig

import clip
from clip.model import CLIP

from brain2face.utils.brain_preproc import segment_then_blcorr
from brain2face.utils.train_utils import sequential_apply
from brain2face.utils.preproc_utils import crop_and_segment, crop_longer, sequential_load

mne.set_log_level(verbose="WARNING")
mp_face_mesh = mp.solutions.face_mesh


class NeuroDiffusionCLIPDatasetBase(torch.utils.data.Dataset):
    def __init__(
        self,
        args,
        session_paths: List[str],
        train: bool,
        loader: Callable,
    ) -> List[torch.Tensor]:
        super().__init__()

        # NOTE: No need to be natsorted.
        # NOTE: Selecting directories with preprocessed data.
        # session_paths = self._drop_bads(session_paths)

        # DEBUG
        session_paths = session_paths[:1]

        if args.split in ["subject_random", "subject_each"]:
            # NOTE: subject_names must be 'S*_{name}' format in this case.
            session_paths, self.num_subjects, self.subject_names = self._split_sessions(train)
        else:
            self.num_subjects = len(session_paths)
            self.subject_names = [path.split("/")[-2] for path in session_paths]

        cprint(f"Num subjects: {self.num_subjects}", color="cyan")

        X_list = []
        Y_list = []
        subject_idx_list = []
        for subject_idx, subject_path in enumerate(session_paths):
            # X = np.load(os.path.join(subject_path, "brain.npy"))
            # X = x_reformer(X)

            # if not args.segment_in_preproc:
            #     X = segment_then_blcorr(
            #         args, X, segment_len=int(args.brain_resample_sfreq * args.seq_len)
            #     )

            # X = torch.from_numpy(X.astype(np.float32))

            # try:
            #     Y = h5py.File(os.path.join(subject_path, "face.h5"), "r")["data"]
            #     Y = sequential_load(data=Y, bufsize=256, preproc_func=y_reformer)
            # except FileNotFoundError:
            #     Y = np.load(os.path.join(subject_path, "face.npy"))
            #     Y = y_reformer(Y)

<<<<<<< HEAD
            X, Y = loader(subject_path)

=======
            X, Y = loader(subject_path=subject_path)
            
>>>>>>> 0ef3acc7
            if not args.segment_in_preproc:
                X, Y = crop_longer(X, Y)

            assert X.shape[0] == Y.shape[0]

            if args.split == "deep":
                split_idx = int(X.shape[0] * args.train_ratio)
                if train:
                    X = X[:split_idx]
                    Y = Y[:split_idx]
                else:
                    X = X[split_idx:]
                    Y = Y[split_idx:]

            # NOTE: identify subject for subject_each split
            if args.split == "subject_each":
                name = subject_path.split("_")[-1]
                subject_idx = np.where(np.array(self.subject_names) == name)[0][0]

            subject_idx *= torch.ones(X.shape[0], dtype=torch.uint8)
            cprint(
                f"X: {X.shape} | Y: {Y.shape} | subject_idx: {subject_idx.shape}", "cyan"
            )

            X_list.append(X)
            Y_list.append(Y)
            subject_idx_list.append(subject_idx)

            del X, Y, subject_idx

        self.subject_idx = torch.cat(subject_idx_list)
        del subject_idx_list
        cprint(f"self.subject_idx: {self.subject_idx.shape}", color="cyan")

<<<<<<< HEAD
        # NOTE: for dataset where subjects have different channel numbers
        X_list = self._pad_channels(X_list)

        self.X = torch.cat(X_list)
        del X_list
        cprint(
            f"self.X: {len(self.X)} samples (channel numbers might be variable)",
            color="cyan",
        )
=======
        # FIXME: _trim_channels() is only for debug
        if args.dataset == "YLabGOD" and args.layout == "ch_locations_2d":
            X_list = self._trim_channels(X_list)
        else:
            # NOTE: for dataset where subjects have different channel numbers
            X_list = self._pad_channels(X_list)
        
        self.X = torch.cat(X_list)
        del X_list
        cprint(f"self.X: {self.X.shape} (channels are zero-padded when channel numbers depend on subjects)", color="cyan")
>>>>>>> 0ef3acc7

        self.Y = torch.cat(Y_list)
        del Y_list
        cprint(f"self.Y: {self.Y.shape}", color="cyan")

        if args.chance:
            self.Y = self.Y[torch.randperm(self.Y.shape[0])]

    def __len__(self):
        return len(self.X)

    def __getitem__(self, i):
        return self.X[i], self.Y[i], self.subject_idx[i]

    @staticmethod
    def _pad_channels(X_list: List[torch.Tensor]) -> List[torch.Tensor]:
        """Pads channels to the same length with zeros, if they are different"""
        num_channels = np.array([X.shape[1] for X in X_list])

        if not np.all(num_channels == num_channels[0]):
            X_list = [
                F.pad(X, (0, 0, 0, np.max(num_channels) - X.shape[1]), "constant", 0)
                for X in X_list
            ]

        return X_list
    
    @staticmethod
    def _trim_channels(X_list: List[torch.Tensor]) -> List[torch.Tensor]:
        num_channels = np.array([X.shape[1] for X in X_list])
        
        if not np.all(num_channels == num_channels[0]):
            X_list = [X[:, :np.min(num_channels)] for X in X_list]
            
        return X_list

    @staticmethod
    def _drop_bads(_subject_paths):
        subject_paths = []
        for path in _subject_paths:
            if os.path.exists(path + "brain.npy") and os.path.exists(path + "face.npy"):
                subject_paths.append(path)
        return subject_paths

    @staticmethod
    def _split_sessions(train: bool):
        # NOTE: picks 20% sessions for test, without considering subjects' identity
        if args.split == "subject_random":
            split_idx = int(len(session_paths) * args.train_ratio)
            if train:
                session_paths = session_paths[:split_idx]
            else:
                session_paths = session_paths[split_idx:]

            num_subjects = len(session_paths)

            subject_names = None

        # NOTE: each subject has one or two test sessions
        # FIXME: Need to add subject names with underscore to S0, S1, ... folders for this to work
        elif args.split == "subject_each":
            subject_names = list(set([path.split("_")[-1] for path in session_paths]))
            cprint(f"Subject names: {subject_names}", color="cyan")

            _session_paths = []
            for name in subject_names:
                subsession_paths = [path for path in session_paths if name in path]
                # print(subsession_paths)

                split_idx = int(len(subsession_paths) * args.train_ratio)
                if train:
                    subsession_paths = subsession_paths[:split_idx]
                else:
                    subsession_paths = subsession_paths[split_idx:]

                _session_paths += subsession_paths

            session_paths = _session_paths.copy()

            num_subjects = len(subject_names)

        else:
            raise ValueError

        return session_paths, num_subjects, subject_names


class YLabGODCLIPDataset(NeuroDiffusionCLIPDatasetBase):
    def __init__(self, args, train: bool = True) -> None:
        # NOTE: it is important to sort here to match montage paths in layout.py
<<<<<<< HEAD
        subject_paths = natsorted(
            glob.glob(f"data/preprocessed/ylab/god/{args.preproc_name}/*/")
        )

        loader = partial(
            self._ylab_god,
            data_root=args.data_root,
            train=train,
            image_size=args.image_size,
            brain_resample_sfreq=args.brain_resample_sfreq,
            seq_onset=args.seq_onset,
            seq_len=args.seq_len,
        )
=======
        subject_paths = natsorted(glob.glob(f"data/preprocessed/ylab/god/{args.preproc_name}/*/"))
        
        loader_args = {
            "data_root": args.data_root,
            "train": train,
            "image_size": args.image_size,
            "brain_resample_sfreq": args.brain_resample_sfreq,
            "seq_onset": args.seq_onset,
            "seq_len": args.seq_len,
        }
        
        if args.face.encoded:
            device = f"cuda:{args.cuda_id}"
            clip_model, preprocess = clip.load(args.face.clip_model, device=device)
            
            loader = partial(
                self._loader,
                clip_model=clip_model,
                preprocess=preprocess,
                device=device,
                **loader_args,
            )
            
        else:
            loader = partial(self._loader, **loader_args)
        
>>>>>>> 0ef3acc7

        super().__init__(args, subject_paths, train, loader)

    @staticmethod
    def _loader(
        subject_path: str,
        data_root: str,
        train: bool,
        image_size: int,
        brain_resample_sfreq: int,
        seq_onset: float,
        seq_len: float,
        clip_model: Optional[CLIP] = None,
        preprocess: Optional[transforms.Compose] = None,
        device: str = "cuda",
    ) -> torch.Tensor:
        """
        Returns:
            X: ( samples, channels, timesteps )
            Y: ( samples, 3, image_size, image_size )
        """
        cprint(f"Preprocessing subject {subject_path.split('/')[-2]}", "cyan")

        image_fnames = np.loadtxt(
            os.path.join(subject_path, f"image_{'train' if train else 'test'}.txt"),
            delimiter=",",
            dtype=str,
        )

        images_dir = os.path.join(data_root, f"images_{'trn' if train else 'val'}")
        Y = []
        dropped_idxs = []
        for i, fname in tqdm(enumerate(image_fnames), desc="Loading images"):
            try:
                image = Image.open(os.path.join(images_dir, fname)).resize(
                    (image_size, image_size)
                )
                # NOTE: Some images seem to be grayscale. Convert them to RGB.
                if image.getbands()[0] == "L":
                    image = image.convert("RGB")

                Y.append(image)

            except:
                dropped_idxs.append(i)
<<<<<<< HEAD

        Y = np.stack(Y).astype(np.float32) / 255.0
        Y = torch.from_numpy(Y).permute(0, 3, 1, 2)

=======
                
        Y = np.stack(Y)
                
        if clip_model is not None:
            assert preprocess is not None, "clip_model needs preprocess."
            
            Y = sequential_apply(Y, preprocess, batch_size=1).to(device)
            
            with torch.no_grad():
                Y = clip_model.encode_image(Y).cpu().float()
                
        else:
            Y = torch.from_numpy(Y).permute(0, 3, 1, 2)
            Y = Y.to(torch.float32) / 255.0
        
>>>>>>> 0ef3acc7
        X = np.load(
            os.path.join(subject_path, f"brain_{'train' if train else 'test'}.npy")
        )
        X = torch.from_numpy(np.delete(X, dropped_idxs, axis=0).astype(np.float32))
        X = X[:, :, int(seq_onset * brain_resample_sfreq) : int((seq_onset + seq_len) * brain_resample_sfreq)]  # fmt: skip

        return X, Y


class YLabE0030CLIPDataset(NeuroDiffusionCLIPDatasetBase):
    def __init__(self, args, train: bool = True) -> None:
        is_segmented = "segmented" if args.segment_in_preproc else "unsegmented"
        session_paths = glob.glob(f"data/preprocessed/ylab/{is_segmented}/{args.preproc_name}/*/")  # fmt: skip

        loader = partial(
            self._loader,
            args=args,
            y_reformer=partial(
                self._y_reformer,
                segmented=args.segment_in_preproc,
                segment_len=int(args.fps * args.seq_len),
                reduce_time=args.reduce_time,
                reduction=args.face.reduction,
            ),
        )

        super().__init__(args, session_paths, train, loader)

        assert not self.Y.requires_grad
        
    @staticmethod
    def _loader(
        args,
        subject_path: str,
        y_reformer: Callable,
    ):
        X = np.load(os.path.join(subject_path, "brain.npy"))
        if not args.segment_in_preproc:
            X = segment_then_blcorr(
                args, X, segment_len=int(args.brain_resample_sfreq * args.seq_len)
            )
        X = torch.from_numpy(X).to(torch.float32)
            
        Y = h5py.File(os.path.join(subject_path, "face.h5"), "r")["data"]
        Y = sequential_load(data=Y, bufsize=256, preproc_func=y_reformer)
                
        return X, Y

    @staticmethod
    def _y_reformer(
        Y: np.ndarray,
        reduce_time: bool,
        segmented: bool,
        segment_len: Optional[int] = None,
        reduction: Optional[bool] = None,
    ) -> torch.Tensor:
        """
        Args:
            Y: ( samples, features=17, segment_len=90 ) or ( features=17, timesteps )
        """
        if not segmented:
            Y = crop_and_segment(Y.T, segment_len).transpose(0, 2, 1)

        Y = torch.from_numpy(Y).to(torch.float32)

        # if reduce_time:
        #     if reduction == "extract":
        #         Y = Y[:, :, Y.shape[-1] // 2]
        #     elif reduction == "mean":
        #         Y = Y.mean(dim=-1)
        #     else:
        #         assert reduction is None, "Reduction is either extract or mean."

        return Y


class UHDCLIPDataset(NeuroDiffusionCLIPDatasetBase):
    def __init__(self, args, train: bool = True) -> None:
        session_paths = glob.glob(f"data/preprocessed/uhd/{args.preproc_name}/*/")

        if not args.reduce_time:
            y_reformer = partial(self.transform_video, image_size=args.vivit.image_size)

        else:
            if args.face.encoded:
                device = f"cuda:{args.cuda_id}"
                clip_model, preprocess = clip.load(args.face.clip_model, device=device)

                y_reformer = partial(
                    self.to_single_frame,
                    reduction=args.face.reduction,
                    clip_model=clip_model,
                    preprocess=preprocess,
                    device=device,
                )

            else:
                y_reformer = partial(self.to_single_frame, reduction=args.face.reduction)

        loader = partial(self.uhd_loader, y_reformer=y_reformer)

        super().__init__(args, session_paths, train, loader)

        # FIXME: I've forgot to take first 128 channels from 139 while preprocessing
        self.X = self.X[:, : args.num_channels]

    @staticmethod
    def uhd_loader(
        subject_path: str, y_reformer: Callable
    ) -> Tuple[torch.Tensor, torch.Tensor]:
        X = np.load(os.path.join(subject_path, "brain.npy"))
        X = torch.from_numpy(X.astype(np.float32))

        Y = h5py.File(os.path.join(subject_path, "face.h5"), "r")["data"]
        Y = sequential_load(data=Y, bufsize=256, preproc_func=y_reformer)

        return X, Y

    @staticmethod
    def to_single_frame(
        Y: np.ndarray,
        reduction: str = "extract",
        clip_model: Optional[CLIP] = None,
        preprocess: Optional[transforms.Compose] = None,
        device: str = "cuda",
    ) -> torch.Tensor:
        """Extracts single frame from video sequence, then encodes to pre-trained CLIP space.
        NOTE: This function is called from sequential_load(), so there's no need to split Y into batch.
        Args:
            Y: ( samples, segment_len=90, face_extractor.output_size=256, face_extractor.output_size=256, 3 )
            clip_model: Pretrained image encoder of Radford 2021.
            preprocess: Transforms for the pretrained image encoder.
        Returns:
            Y: ( samples, 3, face_extractor.output_size=256, face_extractor.output_size=256 )
                or ( samples, F )
        """
        if reduction == "extract":
            # NOTE: Take the frame in the middle
            Y = Y[:, Y.shape[1] // 2]
        elif reduction == "mean":
            Y = Y.mean(axis=1)
        else:
            raise ValueError("Reduction is either extract or mean.")
        # ( samples, face_extractor.output_size=256, face_extractor.output_size=256, 3)

        if clip_model is not None:
            assert preprocess is not None, "clip_model needs preprocess."

            Y = sequential_apply(Y, preprocess, batch_size=1).to(device)

            with torch.no_grad():
                # NOTE: CLIP model somehow returns fp16 (https://colab.research.google.com/github/openai/clip/blob/master/notebooks/Interacting_with_CLIP.ipynb#scrollTo=cuxm2Gt4Wvzt)
                Y = clip_model.encode_image(Y).cpu().float()

        else:
            Y = torch.from_numpy(Y).permute(0, 3, 1, 2)
            Y = Y.to(torch.float32) / 255.0

        return Y

    @staticmethod
    def transform_video(
        Y: np.ndarray, image_size: int, to_grayscale: bool = True
    ) -> torch.Tensor:
        """
        - Resizes the video frames if args.face_extractor.output_size != args.vivit.image_size
        - Reduces the video frames to single channel it specified
        - Scale [0 - 255] -> [0. - 1.]
        Args:
            Y: ( samples, segment_len=90, face_extractor.output_size=256, face_extractor.output_size=256, 3 )
            image_size: args.vivit.image_size
        Returns:
            Y: ( samples, segment_len=90, 1, vivit.image_size, vivit.image_size )
        """
        segment_len = Y.shape[1]

        Y = torch.from_numpy(Y).view(-1, *Y.shape[-3:]).permute(0, 3, 1, 2)
        # ( samples*segment_len, 3, size, size )

        video_transforms = [
            transforms.Resize(image_size, interpolation=InterpolationMode.BICUBIC),
        ]
        if to_grayscale:
            video_transforms += [transforms.Grayscale()]

        video_transforms = transforms.Compose(video_transforms)

        # NOTE: Avoid CPU out of memory
        Y = sequential_apply(Y, video_transforms, batch_size=256)

        Y = Y.contiguous().view(-1, segment_len, *Y.shape[-3:])

        Y = Y.to(torch.float32) / 255.0

        return Y


class StyleGANCLIPDataset(NeuroDiffusionCLIPDatasetBase):
    def __init__(self, args, train: bool = True) -> None:
        session_paths = glob.glob(
            "data/preprocessed/stylegan/" + args.preproc_name + "/*/"
        )

        super().__init__(
            args, session_paths, train, y_reformer=self.reshape_stylegan_latent
        )

        assert not self.Y.requires_grad

    @staticmethod
    def reshape_stylegan_latent(Y: torch.Tensor) -> torch.Tensor:
        """_summary_
        Args:
            Y (torch.Tensor): ( samples, segment_len=90, styles=18, features=512 )
        Returns:
            Y (torch.Tensor): ( samples, features=512, segment_len*sub_styles=360 )
        """
        Y = Y.to(torch.float32)

        # Take four styles (TODO: take all styles. But will run out of memory)
        Y = Y[:, :, 4:8]

        # NOTE: squash latent layers to time dimension ( samples, segment_len*styles=360, features )
        Y = Y.contiguous().view(Y.shape[0], -1, Y.shape[-1])

        Y = Y.permute(0, 2, 1)  # ( samples, features=512, segment_len*styles=360 )

        return Y


class NeuroDiffusionCLIPEmbDataset(torch.utils.data.Dataset):
    def __init__(self, dataset: str, train: bool = True) -> None:
        super().__init__()

        self.Z = torch.load(
            f"data/clip_embds/{dataset.lower()}/{'train' if train else 'test'}/brain_embds.pt"
        )
        self.Y = torch.load(
            f"data/clip_embds/{dataset.lower()}/{'train' if train else 'test'}/face_embds.pt"
        )

        assert self.Z.shape == self.Y.shape

    def __len__(self):
        return len(self.Z)

    def __getitem__(self, i):
        return self.Z[i], self.Y[i]


class NeuroDiffusionCLIPEmbImageDataset(torch.utils.data.Dataset):
    def __init__(self, dataset: str, train: bool = True) -> None:
        super().__init__()

        self.Y = torch.load(
            f"data/clip_embds/{dataset.lower()}/{'train' if train else 'test'}/face_embds.pt"
        )
        self.Y_img = self._load_images(
            f"data/clip_embds/{dataset.lower()}/{'train' if train else 'test'}/face_images"
        )

        assert len(self.Y) == len(self.Y_img)

    def __len__(self):
        return len(self.Y)

    def __getitem__(self, i):
        return self.Y[i], self.Y_img[i]

    @staticmethod
    def _load_images(dir: str) -> torch.Tensor:
        images = []
        for path in tqdm(natsorted(glob.glob(dir + "/*.jpg")), desc="Loading images"):
            image = cv2.imread(path).astype(np.float32) / 255.0
            image = torch.from_numpy(image).permute(2, 0, 1)
            images.append(image)

        return torch.stack(images)


class UHDPipelineDataset(UHDCLIPDataset):
    def __init__(self, args, session_id: int, train: bool = True) -> None:
        super().__init__(args, train)

        sample_idxs = torch.where(self.subject_idx == session_id)[0]
        self.X = self.X[sample_idxs]
        self.Y = self.Y[sample_idxs]
        self.subject_idx = self.subject_idx[sample_idxs]

        self.X = self.to_sequence(args, self.X)
        self.subject_idx = torch.full((len(self.X),), session_id, dtype=torch.uint8)

    def __getitem__(self, i):
        return self.X[i], self.subject_idx[i]

    @staticmethod
    def to_sequence(args, X: torch.Tensor) -> torch.Tensor:
        X = X.permute(0, 2, 1)
        X = X.contiguous().view(-1, X.shape[-1])

        X = X[:1200]  # 10 seconds

        segment_len = args.brain_resample_sfreq * args.seq_len
        X = torch.stack(
            [
                X[i : i + segment_len]
                for i in range(
                    0, X.shape[0] - segment_len, args.brain_resample_sfreq // args.fps
                )
            ]
        ).permute(0, 2, 1)

        cprint(X.shape, "cyan")

        return X


if __name__ == "__main__":
    from hydra import initialize, compose

    with initialize(version_base=None, config_path="../configs/ylab"):
        args = compose(config_name="god.yaml")

    dataset = YLabGODCLIPDataset(args)<|MERGE_RESOLUTION|>--- conflicted
+++ resolved
@@ -47,7 +47,9 @@
 
         if args.split in ["subject_random", "subject_each"]:
             # NOTE: subject_names must be 'S*_{name}' format in this case.
-            session_paths, self.num_subjects, self.subject_names = self._split_sessions(train)
+            session_paths, self.num_subjects, self.subject_names = self._split_sessions(
+                train
+            )
         else:
             self.num_subjects = len(session_paths)
             self.subject_names = [path.split("/")[-2] for path in session_paths]
@@ -75,13 +77,8 @@
             #     Y = np.load(os.path.join(subject_path, "face.npy"))
             #     Y = y_reformer(Y)
 
-<<<<<<< HEAD
-            X, Y = loader(subject_path)
-
-=======
             X, Y = loader(subject_path=subject_path)
-            
->>>>>>> 0ef3acc7
+
             if not args.segment_in_preproc:
                 X, Y = crop_longer(X, Y)
 
@@ -116,28 +113,19 @@
         del subject_idx_list
         cprint(f"self.subject_idx: {self.subject_idx.shape}", color="cyan")
 
-<<<<<<< HEAD
-        # NOTE: for dataset where subjects have different channel numbers
-        X_list = self._pad_channels(X_list)
+        # FIXME: _trim_channels() is only for debug
+        if args.dataset == "YLabGOD" and args.layout == "ch_locations_2d":
+            X_list = self._trim_channels(X_list)
+        else:
+            # NOTE: for dataset where subjects have different channel numbers
+            X_list = self._pad_channels(X_list)
 
         self.X = torch.cat(X_list)
         del X_list
         cprint(
-            f"self.X: {len(self.X)} samples (channel numbers might be variable)",
+            f"self.X: {self.X.shape} (channels are zero-padded when channel numbers depend on subjects)",
             color="cyan",
         )
-=======
-        # FIXME: _trim_channels() is only for debug
-        if args.dataset == "YLabGOD" and args.layout == "ch_locations_2d":
-            X_list = self._trim_channels(X_list)
-        else:
-            # NOTE: for dataset where subjects have different channel numbers
-            X_list = self._pad_channels(X_list)
-        
-        self.X = torch.cat(X_list)
-        del X_list
-        cprint(f"self.X: {self.X.shape} (channels are zero-padded when channel numbers depend on subjects)", color="cyan")
->>>>>>> 0ef3acc7
 
         self.Y = torch.cat(Y_list)
         del Y_list
@@ -164,14 +152,23 @@
             ]
 
         return X_list
-    
+
     @staticmethod
     def _trim_channels(X_list: List[torch.Tensor]) -> List[torch.Tensor]:
         num_channels = np.array([X.shape[1] for X in X_list])
-        
+
         if not np.all(num_channels == num_channels[0]):
-            X_list = [X[:, :np.min(num_channels)] for X in X_list]
-            
+            X_list = [X[:, : np.min(num_channels)] for X in X_list]
+
+        return X_list
+
+    @staticmethod
+    def _trim_channels(X_list: List[torch.Tensor]) -> List[torch.Tensor]:
+        num_channels = np.array([X.shape[1] for X in X_list])
+
+        if not np.all(num_channels == num_channels[0]):
+            X_list = [X[:, : np.min(num_channels)] for X in X_list]
+
         return X_list
 
     @staticmethod
@@ -228,23 +225,10 @@
 class YLabGODCLIPDataset(NeuroDiffusionCLIPDatasetBase):
     def __init__(self, args, train: bool = True) -> None:
         # NOTE: it is important to sort here to match montage paths in layout.py
-<<<<<<< HEAD
         subject_paths = natsorted(
             glob.glob(f"data/preprocessed/ylab/god/{args.preproc_name}/*/")
         )
 
-        loader = partial(
-            self._ylab_god,
-            data_root=args.data_root,
-            train=train,
-            image_size=args.image_size,
-            brain_resample_sfreq=args.brain_resample_sfreq,
-            seq_onset=args.seq_onset,
-            seq_len=args.seq_len,
-        )
-=======
-        subject_paths = natsorted(glob.glob(f"data/preprocessed/ylab/god/{args.preproc_name}/*/"))
-        
         loader_args = {
             "data_root": args.data_root,
             "train": train,
@@ -253,11 +237,11 @@
             "seq_onset": args.seq_onset,
             "seq_len": args.seq_len,
         }
-        
+
         if args.face.encoded:
             device = f"cuda:{args.cuda_id}"
             clip_model, preprocess = clip.load(args.face.clip_model, device=device)
-            
+
             loader = partial(
                 self._loader,
                 clip_model=clip_model,
@@ -265,11 +249,9 @@
                 device=device,
                 **loader_args,
             )
-            
+
         else:
             loader = partial(self._loader, **loader_args)
-        
->>>>>>> 0ef3acc7
 
         super().__init__(args, subject_paths, train, loader)
 
@@ -315,28 +297,21 @@
 
             except:
                 dropped_idxs.append(i)
-<<<<<<< HEAD
-
-        Y = np.stack(Y).astype(np.float32) / 255.0
-        Y = torch.from_numpy(Y).permute(0, 3, 1, 2)
-
-=======
-                
+
         Y = np.stack(Y)
-                
+
         if clip_model is not None:
             assert preprocess is not None, "clip_model needs preprocess."
-            
+
             Y = sequential_apply(Y, preprocess, batch_size=1).to(device)
-            
+
             with torch.no_grad():
                 Y = clip_model.encode_image(Y).cpu().float()
-                
+
         else:
             Y = torch.from_numpy(Y).permute(0, 3, 1, 2)
             Y = Y.to(torch.float32) / 255.0
-        
->>>>>>> 0ef3acc7
+
         X = np.load(
             os.path.join(subject_path, f"brain_{'train' if train else 'test'}.npy")
         )
@@ -366,7 +341,7 @@
         super().__init__(args, session_paths, train, loader)
 
         assert not self.Y.requires_grad
-        
+
     @staticmethod
     def _loader(
         args,
@@ -379,10 +354,10 @@
                 args, X, segment_len=int(args.brain_resample_sfreq * args.seq_len)
             )
         X = torch.from_numpy(X).to(torch.float32)
-            
+
         Y = h5py.File(os.path.join(subject_path, "face.h5"), "r")["data"]
         Y = sequential_load(data=Y, bufsize=256, preproc_func=y_reformer)
-                
+
         return X, Y
 
     @staticmethod
