--- conflicted
+++ resolved
@@ -45,11 +45,7 @@
 
         train_size = int(len(dataset.X) * args.train_ratio)
         test_size = len(dataset.X) - train_size
-<<<<<<< HEAD
         train_set, test_set = torch.utils.data.random_split(
-=======
-        train_set, _ = torch.utils.data.random_split(
->>>>>>> 0ef3acc7
             dataset,
             lengths=[train_size, test_size],
             generator=torch.Generator().manual_seed(args.seed),
@@ -59,15 +55,10 @@
         subject_names = dataset.subject_names
     else:
         train_set = eval(f"{args.dataset}CLIPDataset")(args)
-<<<<<<< HEAD
         test_set = eval(f"{args.dataset}CLIPDataset")(args, train=False)
 
         num_subjects = train_set.num_subjects
         test_size = len(test_set.X)
-=======
-
-        subject_names = train_set.subject_names
->>>>>>> 0ef3acc7
 
     loader_args = {"drop_last": False, "num_workers": 4, "pin_memory": True}
     train_loader = torch.utils.data.DataLoader(
@@ -143,15 +134,9 @@
             else:
                 Z = brain_encoder(X, subject_idxs)
 
-<<<<<<< HEAD
-                if face_encoder is not None:
-                    if args.face.type == "static":
-                        image_saver.save(Y)
-=======
         if face_encoder is not None:
             if args.reduce_time:
                 image_saver.save(Y)
->>>>>>> 0ef3acc7
 
                     Y = face_encoder(Y)
 
